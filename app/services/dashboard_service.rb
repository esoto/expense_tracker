class DashboardService
  CACHE_EXPIRY = 5.minutes

  def initialize
  end

  def analytics
<<<<<<< HEAD
    {
      totals: calculate_totals,
      recent_expenses: recent_expenses,
      category_breakdown: category_breakdown,
      monthly_trend: monthly_trend,
      bank_breakdown: bank_breakdown,
      top_merchants: top_merchants,
      email_accounts: active_email_accounts,
      sync_info: sync_info,
      sync_sessions: sync_session_data
    }
=======
    # Don't cache sync_info as it needs real-time data
    sync_data = sync_info

    # Cache everything else
    cached_analytics = Rails.cache.fetch("dashboard_analytics", expires_in: CACHE_EXPIRY) do
      {
        totals: calculate_totals,
        recent_expenses: recent_expenses,
        category_breakdown: category_breakdown,
        monthly_trend: monthly_trend,
        bank_breakdown: bank_breakdown,
        top_merchants: top_merchants,
        email_accounts: active_email_accounts
      }
    end

    # Merge real-time sync info with cached data
    cached_analytics.merge(sync_info: sync_data)
  end

  # Add cache clearing
  def self.clear_cache
    Rails.cache.delete_matched("dashboard_*")
>>>>>>> d5d4fdf7
  end

  private

  def calculate_totals
    {
      total_expenses: Expense.sum(:amount),
      expense_count: Expense.count,
      current_month_total: current_month_total,
      last_month_total: last_month_total
    }
  end

  def current_month_total
    Expense.where(
      transaction_date: Date.current.beginning_of_month..Date.current.end_of_month
    ).sum(:amount)
  end

  def last_month_total
    Expense.where(
      transaction_date: 1.month.ago.beginning_of_month..1.month.ago.end_of_month
    ).sum(:amount)
  end

  def recent_expenses
    Expense.includes(:category, :email_account)  # Add :email_account to prevent N+1
           .order(transaction_date: :desc, created_at: :desc)
           .limit(10)
  end

  def category_breakdown
    category_totals = Expense.joins(:category)
                            .group("categories.name")
                            .sum(:amount)
                            .transform_values(&:to_f)

    {
      totals: category_totals,
      sorted: category_totals.sort_by { |_, amount| -amount }
    }
  end

  def monthly_trend
    Expense.where(
      transaction_date: 6.months.ago.beginning_of_month..Date.current.end_of_month
    ).group_by_month(:transaction_date)
     .sum(:amount)
     .transform_values(&:to_f)
  end

  def bank_breakdown
    Expense.group(:bank_name)
           .sum(:amount)
           .sort_by { |_, amount| -amount }
  end

  def top_merchants
    Expense.group(:merchant_name)
           .sum(:amount)
           .sort_by { |_, amount| -amount }
           .first(10)
  end

  def active_email_accounts
    EmailAccount.active.order(:bank_name, :email)
  end

  def sync_info
    # Single query approach to avoid N+1
    sync_data = EmailAccount.active
      .left_joins(:expenses)
      .group(:id)
      .select("email_accounts.*, MAX(expenses.created_at) as last_expense_created")
      .index_by(&:id)
      .transform_values do |account|
        {
          last_sync: account.last_expense_created,
          account: account
        }
      end

    # Check for running jobs
    running_jobs = SolidQueue::Job.where(
      class_name: "ProcessEmailsJob",
      finished_at: nil
    ).where("created_at > ?", 5.minutes.ago)

    sync_data[:has_running_jobs] = running_jobs.exists?
    sync_data[:running_job_count] = running_jobs.count

    sync_data
  end

  def sync_session_data
    {
      active_session: SyncSession.active.recent.first,
      last_completed: SyncSession.completed.recent.first
    }
  end
end<|MERGE_RESOLUTION|>--- conflicted
+++ resolved
@@ -4,22 +4,11 @@
   def initialize
   end
 
-  def analytics
-<<<<<<< HEAD
-    {
-      totals: calculate_totals,
-      recent_expenses: recent_expenses,
-      category_breakdown: category_breakdown,
-      monthly_trend: monthly_trend,
-      bank_breakdown: bank_breakdown,
-      top_merchants: top_merchants,
-      email_accounts: active_email_accounts,
-      sync_info: sync_info,
-      sync_sessions: sync_session_data
-    }
-=======
+  def analyics
     # Don't cache sync_info as it needs real-time data
     sync_data = sync_info
+    sync_info = sync_info,
+    sync_sessions = sync_session_data
 
     # Cache everything else
     cached_analytics = Rails.cache.fetch("dashboard_analytics", expires_in: CACHE_EXPIRY) do
@@ -35,13 +24,12 @@
     end
 
     # Merge real-time sync info with cached data
-    cached_analytics.merge(sync_info: sync_data)
+    cached_analytics.merge(sync_info: sync_data, sync_info: sync_info, sync_sessions: sync_session_data)
   end
 
   # Add cache clearing
   def self.clear_cache
     Rails.cache.delete_matched("dashboard_*")
->>>>>>> d5d4fdf7
   end
 
   private
