--- conflicted
+++ resolved
@@ -97,36 +97,35 @@
 
   # Performance optimizations for testing
   config.before(:suite) do
-<<<<<<< HEAD
     # Suppress migration messages for cleaner test output
     ActiveRecord::Migration.verbose = false
 
-    # Ensure test database is clean
-    if defined?(ActiveRecord::Base)
-      ActiveRecord::Base.connection.execute("TRUNCATE TABLE #{ActiveRecord::Base.connection.tables.join(', ')} RESTART IDENTITY CASCADE") if ActiveRecord::Base.connection.tables.any?
-=======
     # Use memory store for cache in tests
     Rails.cache = ActiveSupport::Cache::MemoryStore.new
-    # Note: Removed database truncation since we use transactional fixtures
+
+    # Note: Database truncation is commented out since we use transactional fixtures
+    # Ensure test database is clean (only if needed for specific test scenarios)
+    # if defined?(ActiveRecord::Base)
+    #   ActiveRecord::Base.connection.execute("TRUNCATE TABLE #{ActiveRecord::Base.connection.tables.join(', ')} RESTART IDENTITY CASCADE") if ActiveRecord::Base.connection.tables.any?
+    # end
 
     # Performance optimization: Configure ActionCable for testing
     if defined?(ActionCable)
       ActionCable.server.config.disable_request_forgery_protection = true
->>>>>>> 428fc532
     end
 
     # Preload factories to avoid runtime overhead
     FactoryBot.reload if defined?(FactoryBot)
 
     # Disable logging in tests for performance and cleaner output
-    ActiveRecord::Base.logger.level = Logger::ERROR
-    Rails.logger.level = Logger::ERROR
+    ActiveRecord::Base.logger&.level = Logger::ERROR
+    Rails.logger&.level = Logger::ERROR
 
     # Disable ActionCable logs
-    ActionCable.server.config.logger.level = Logger::ERROR if defined?(ActionCable)
+    ActionCable.server.config.logger&.level = Logger::ERROR if defined?(ActionCable)
 
     # Disable Sidekiq logs
-    Sidekiq.logger.level = Logger::ERROR if defined?(Sidekiq)
+    Sidekiq.logger&.level = Logger::ERROR if defined?(Sidekiq)
   end
 
   # You can uncomment this line to turn off ActiveRecord support entirely.
