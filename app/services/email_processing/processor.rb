--- conflicted
+++ resolved
@@ -45,13 +45,8 @@
 
       # Check if this is a transaction email based on subject
       unless transaction_email?(subject)
-<<<<<<< HEAD
-        Rails.logger.debug "Skipping non-transaction email: #{subject}"
+        Rails.logger.info "[SKIP] Non-transaction email: #{subject}"
         return { processed: false, expense_created: false }
-=======
-        Rails.logger.info "[SKIP] Non-transaction email: #{subject}"
-        return false
->>>>>>> 382a0691
       end
 
       Rails.logger.info "[PROCESS] Transaction email detected: #{subject}"
