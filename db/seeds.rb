--- conflicted
+++ resolved
@@ -160,13 +160,13 @@
 puts "  • GET /api/webhooks/recent_expenses"
 puts "  • GET /api/webhooks/expense_summary"
 
-<<<<<<< HEAD
 # Load categorization patterns if the file exists
 categorization_patterns_file = Rails.root.join("db/seeds/categorization_patterns.rb")
 if File.exist?(categorization_patterns_file)
   puts ""
   load categorization_patterns_file
-=======
+end
+
 # Create sync performance metrics data
 puts ""
 puts "📊 Creating sync performance metrics..."
@@ -345,5 +345,4 @@
 else
   puts "  ⚠️  Skipping metrics creation - no sync sessions or email accounts found"
   puts "  ℹ️  Run sync operations first to generate real metrics"
->>>>>>> 428fc532
 end