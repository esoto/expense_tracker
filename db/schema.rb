--- conflicted
+++ resolved
@@ -10,11 +10,7 @@
 #
 # It's strongly recommended that you check this file into your version control system.
 
-<<<<<<< HEAD
-ActiveRecord::Schema[8.0].define(version: 2025_08_11_023416) do
-=======
 ActiveRecord::Schema[8.0].define(version: 2025_08_11_210806) do
->>>>>>> 41459d31
   # These are extensions that must be enabled in order to support this database
   enable_extension "pg_catalog.plpgsql"
   enable_extension "pg_trgm"
@@ -36,7 +32,6 @@
     t.index ["token_hash"], name: "index_api_tokens_on_token_hash", unique: true
   end
 
-<<<<<<< HEAD
   create_table "budgets", force: :cascade do |t|
     t.bigint "email_account_id", null: false
     t.bigint "category_id"
@@ -71,7 +66,8 @@
     t.index ["email_account_id"], name: "index_budgets_on_email_account_id"
     t.index ["metadata"], name: "index_budgets_on_metadata", using: :gin
     t.index ["start_date", "end_date"], name: "index_budgets_on_start_date_and_end_date"
-=======
+  end
+  
   create_table "canonical_merchants", force: :cascade do |t|
     t.string "name", null: false
     t.string "display_name"
@@ -82,7 +78,6 @@
     t.datetime "updated_at", null: false
     t.index ["name"], name: "index_canonical_merchants_on_name", unique: true
     t.index ["usage_count"], name: "index_canonical_merchants_on_usage_count"
->>>>>>> 41459d31
   end
 
   create_table "categories", force: :cascade do |t|
@@ -238,14 +233,11 @@
     t.index ["status", "transaction_date"], name: "index_expenses_on_status_and_transaction_date"
     t.index ["status"], name: "index_expenses_on_status"
     t.index ["transaction_date", "amount"], name: "index_expenses_on_transaction_date_and_amount"
-<<<<<<< HEAD
     t.index ["transaction_date", "category_id", "amount"], name: "index_expenses_on_date_category_amount"
     t.index ["transaction_date", "currency", "amount"], name: "index_expenses_on_date_currency_amount"
     t.index ["transaction_date", "merchant_name", "amount"], name: "index_expenses_on_date_merchant_amount"
     t.index ["transaction_date", "status", "amount"], name: "index_expenses_on_date_status_amount"
-=======
     t.index ["transaction_date", "category_id"], name: "idx_expenses_date_category"
->>>>>>> 41459d31
     t.index ["transaction_date"], name: "index_expenses_on_transaction_date"
   end
 
@@ -560,10 +552,6 @@
     t.index ["status"], name: "index_sync_sessions_on_status"
   end
 
-<<<<<<< HEAD
-  add_foreign_key "budgets", "categories"
-  add_foreign_key "budgets", "email_accounts"
-=======
   create_table "user_category_preferences", force: :cascade do |t|
     t.bigint "email_account_id"
     t.bigint "category_id"
@@ -580,7 +568,8 @@
     t.index ["email_account_id"], name: "index_user_category_preferences_on_email_account_id"
   end
 
->>>>>>> 41459d31
+  add_foreign_key "budgets", "categories"
+  add_foreign_key "budgets", "email_accounts"
   add_foreign_key "categories", "categories", column: "parent_id"
   add_foreign_key "categorization_patterns", "categories"
   add_foreign_key "composite_patterns", "categories"
