# This file is auto-generated from the current state of the database. Instead
# of editing this file, please use the migrations feature of Active Record to
# incrementally modify your database, and then regenerate this schema definition.
#
# This file is the source Rails uses to define your schema when running `bin/rails
# db:schema:load`. When creating a new database, `bin/rails db:schema:load` tends to
# be faster and is potentially less error prone than running all of your
# migrations from scratch. Old migrations may fail to apply correctly if those
# migrations use external dependencies or application code.
#
# It's strongly recommended that you check this file into your version control system.

<<<<<<< HEAD
ActiveRecord::Schema[8.0].define(version: 2025_08_14_015048) do
=======
ActiveRecord::Schema[8.0].define(version: 2025_08_13_235428) do
>>>>>>> 984077b0
  # These are extensions that must be enabled in order to support this database
  enable_extension "pg_catalog.plpgsql"
  enable_extension "pg_trgm"
  enable_extension "unaccent"

  create_table "admin_users", force: :cascade do |t|
    t.string "email"
    t.string "password_digest"
    t.string "name"
    t.integer "role"
    t.datetime "last_login_at"
    t.integer "failed_login_attempts"
    t.datetime "locked_at"
    t.string "session_token"
    t.datetime "session_expires_at"
    t.boolean "two_factor_enabled"
    t.string "two_factor_secret"
    t.datetime "created_at", null: false
    t.datetime "updated_at", null: false
    t.index ["email"], name: "index_admin_users_on_email", unique: true
    t.index ["session_token"], name: "index_admin_users_on_session_token", unique: true
  end

  create_table "api_tokens", force: :cascade do |t|
    t.string "name", null: false
    t.string "token_digest", null: false
    t.datetime "last_used_at"
    t.datetime "expires_at"
    t.boolean "active", default: true, null: false
    t.datetime "created_at", null: false
    t.datetime "updated_at", null: false
    t.string "token_hash"
    t.index ["active", "expires_at"], name: "index_api_tokens_on_active_and_expires_at"
    t.index ["active"], name: "index_api_tokens_on_active"
    t.index ["expires_at"], name: "index_api_tokens_on_expires_at"
    t.index ["token_digest"], name: "index_api_tokens_on_token_digest", unique: true
    t.index ["token_hash"], name: "index_api_tokens_on_token_hash", unique: true
  end

  create_table "budgets", force: :cascade do |t|
    t.bigint "email_account_id", null: false
    t.bigint "category_id"
    t.string "name", null: false
    t.text "description"
    t.integer "period", default: 2, null: false
    t.decimal "amount", precision: 12, scale: 2, null: false
    t.string "currency", default: "CRC", null: false
    t.boolean "active", default: true, null: false
    t.date "start_date", null: false
    t.date "end_date"
    t.integer "warning_threshold", default: 70
    t.integer "critical_threshold", default: 90
    t.boolean "notify_on_warning", default: true
    t.boolean "notify_on_critical", default: true
    t.boolean "notify_on_exceeded", default: true
    t.boolean "rollover_enabled", default: false
    t.decimal "rollover_amount", precision: 12, scale: 2, default: "0.0"
    t.decimal "current_spend", precision: 12, scale: 2, default: "0.0"
    t.datetime "current_spend_updated_at"
    t.integer "times_exceeded", default: 0
    t.datetime "last_exceeded_at"
    t.jsonb "metadata", default: {}
    t.datetime "created_at", null: false
    t.datetime "updated_at", null: false
    t.index ["active", "start_date"], name: "index_budgets_on_active_and_start_date"
    t.index ["category_id"], name: "index_budgets_on_category_id"
    t.index ["email_account_id", "active"], name: "index_budgets_on_email_account_id_and_active"
    t.index ["email_account_id", "category_id", "active"], name: "index_budgets_on_email_account_id_and_category_id_and_active"
    t.index ["email_account_id", "category_id", "period", "active"], name: "index_budgets_unique_active", unique: true, where: "(active = true)"
    t.index ["email_account_id", "period", "active"], name: "index_budgets_on_email_account_id_and_period_and_active"
    t.index ["email_account_id"], name: "index_budgets_on_email_account_id"
    t.index ["metadata"], name: "index_budgets_on_metadata", using: :gin
    t.index ["start_date", "end_date"], name: "index_budgets_on_start_date_and_end_date"
  end

  create_table "bulk_operation_items", force: :cascade do |t|
    t.bigint "bulk_operation_id", null: false
    t.bigint "expense_id", null: false
    t.bigint "previous_category_id"
    t.bigint "new_category_id"
    t.integer "status", default: 0, null: false
    t.float "previous_confidence"
    t.datetime "processed_at"
    t.text "error_message"
    t.datetime "created_at", null: false
    t.datetime "updated_at", null: false
    t.index ["bulk_operation_id", "expense_id"], name: "index_bulk_operation_items_on_bulk_operation_id_and_expense_id", unique: true
    t.index ["bulk_operation_id", "status"], name: "index_bulk_operation_items_on_bulk_operation_id_and_status"
    t.index ["bulk_operation_id"], name: "index_bulk_operation_items_on_bulk_operation_id"
    t.index ["expense_id"], name: "index_bulk_operation_items_on_expense_id"
    t.index ["new_category_id"], name: "index_bulk_operation_items_on_new_category_id"
    t.index ["previous_category_id"], name: "index_bulk_operation_items_on_previous_category_id"
    t.index ["status"], name: "index_bulk_operation_items_on_status"
  end

  create_table "bulk_operations", force: :cascade do |t|
    t.integer "operation_type", default: 0, null: false
    t.string "user_id"
    t.bigint "target_category_id"
    t.integer "expense_count", default: 0, null: false
    t.decimal "total_amount", precision: 15, scale: 2, default: "0.0", null: false
    t.integer "status", default: 0, null: false
    t.datetime "completed_at"
    t.datetime "undone_at"
    t.jsonb "metadata", default: {}
    t.text "error_message"
    t.datetime "created_at", null: false
    t.datetime "updated_at", null: false
    t.index ["created_at"], name: "index_bulk_operations_on_created_at"
    t.index ["metadata"], name: "index_bulk_operations_on_metadata", using: :gin
    t.index ["operation_type"], name: "index_bulk_operations_on_operation_type"
    t.index ["status", "created_at"], name: "index_bulk_operations_on_status_and_created_at"
    t.index ["status"], name: "index_bulk_operations_on_status"
    t.index ["target_category_id"], name: "index_bulk_operations_on_target_category_id"
    t.index ["user_id", "created_at"], name: "index_bulk_operations_on_user_id_and_created_at"
    t.index ["user_id"], name: "index_bulk_operations_on_user_id"
  end

  create_table "canonical_merchants", force: :cascade do |t|
    t.string "name", null: false
    t.string "display_name"
    t.string "category_hint"
    t.jsonb "metadata", default: {}
    t.integer "usage_count", default: 0
    t.datetime "created_at", null: false
    t.datetime "updated_at", null: false
    t.index ["name", "usage_count"], name: "idx_canonical_merchant_lookup"
    t.index ["name"], name: "index_canonical_merchants_on_name", unique: true
    t.index ["usage_count"], name: "index_canonical_merchants_on_usage_count"
  end

  create_table "categories", force: :cascade do |t|
    t.string "name", null: false
    t.text "description"
    t.integer "parent_id"
    t.string "color", limit: 7
    t.datetime "created_at", null: false
    t.datetime "updated_at", null: false
    t.index ["name"], name: "index_categories_on_name"
    t.index ["parent_id"], name: "index_categories_on_parent_id"
  end

  create_table "categorization_patterns", force: :cascade do |t|
    t.bigint "category_id", null: false
    t.string "pattern_type", null: false
    t.string "pattern_value", null: false
    t.float "confidence_weight", default: 1.0
    t.integer "usage_count", default: 0
    t.integer "success_count", default: 0
    t.float "success_rate", default: 0.0
    t.jsonb "metadata", default: {}
    t.boolean "active", default: true
    t.boolean "user_created", default: false
    t.datetime "created_at", null: false
    t.datetime "updated_at", null: false
    t.index "lower((pattern_value)::text)", name: "idx_patterns_value_lower"
    t.index ["active", "confidence_weight"], name: "idx_patterns_high_confidence", where: "((active = true) AND (confidence_weight >= (2.0)::double precision))"
    t.index ["active", "pattern_type", "usage_count"], name: "idx_patterns_active_type_usage"
    t.index ["active", "pattern_type"], name: "index_categorization_patterns_on_active_and_pattern_type"
    t.index ["active", "success_rate", "usage_count"], name: "idx_patterns_active_success_usage"
    t.index ["active", "updated_at"], name: "idx_patterns_recently_used", where: "(active = true)"
    t.index ["active", "usage_count", "success_rate", "updated_at"], name: "idx_patterns_performance_tracking", where: "((active = true) AND (usage_count > 0))", comment: "Index for tracking pattern performance and effectiveness"
    t.index ["active", "usage_count", "success_rate"], name: "idx_patterns_frequently_used", where: "(usage_count >= 10)"
    t.index ["active", "usage_count", "success_rate"], name: "idx_patterns_performance", where: "(active = true)"
    t.index ["category_id", "active", "pattern_type"], name: "idx_patterns_category_active_type"
    t.index ["category_id", "active", "success_rate", "usage_count"], name: "idx_patterns_category_performance"
    t.index ["category_id", "pattern_type", "pattern_value"], name: "idx_patterns_unique_lookup", unique: true
    t.index ["category_id", "success_rate"], name: "index_categorization_patterns_on_category_id_and_success_rate"
    t.index ["category_id"], name: "index_categorization_patterns_on_category_id"
    t.index ["created_at"], name: "idx_patterns_created_at"
    t.index ["pattern_type", "active", "confidence_weight"], name: "idx_patterns_type_active_confidence"
    t.index ["pattern_type", "active", "success_rate"], name: "idx_patterns_lookup"
    t.index ["pattern_type", "active", "success_rate"], name: "idx_patterns_type_active_success"
    t.index ["pattern_type", "pattern_value", "active", "success_rate"], name: "idx_patterns_optimized_lookup", where: "(active = true)", comment: "Optimized index for pattern matching queries"
    t.index ["pattern_type", "pattern_value"], name: "idx_on_pattern_type_pattern_value_fad6f38255"
    t.index ["pattern_value"], name: "idx_patterns_value"
    t.index ["pattern_value"], name: "idx_patterns_value_trgm", opclass: :gin_trgm_ops, using: :gin
    t.index ["pattern_value"], name: "index_categorization_patterns_on_pattern_value", opclass: :gin_trgm_ops, using: :gin
    t.index ["updated_at"], name: "idx_patterns_updated_at"
    t.index ["usage_count", "success_rate"], name: "idx_patterns_usage_success", where: "(active = true)"
    t.index ["user_created", "active", "created_at"], name: "idx_patterns_user_active_created"
    t.index ["user_created", "active"], name: "idx_patterns_user_created_active"
    t.check_constraint "confidence_weight >= 0.1::double precision AND confidence_weight <= 5.0::double precision", name: "check_confidence_weight_range"
    t.check_constraint "success_count <= usage_count", name: "check_success_count_validity"
    t.check_constraint "success_count >= 0", name: "check_success_count_non_negative"
    t.check_constraint "success_rate >= 0.0::double precision AND success_rate <= 1.0::double precision", name: "check_success_rate_range"
    t.check_constraint "usage_count >= 0", name: "check_usage_count_non_negative"
  end

  create_table "composite_patterns", force: :cascade do |t|
    t.bigint "category_id", null: false
    t.string "name", null: false
    t.string "operator", null: false
    t.jsonb "pattern_ids", default: []
    t.jsonb "conditions", default: {}
    t.float "confidence_weight", default: 1.5
    t.integer "usage_count", default: 0
    t.integer "success_count", default: 0
    t.float "success_rate", default: 0.0
    t.boolean "active", default: true
    t.boolean "user_created", default: false
    t.datetime "created_at", null: false
    t.datetime "updated_at", null: false
    t.index ["active", "category_id", "success_rate"], name: "idx_composite_active_category", where: "(active = true)"
    t.index ["active", "operator", "success_rate"], name: "idx_composite_patterns_lookup", where: "(active = true)", comment: "Optimized index for composite pattern lookups"
    t.index ["active", "success_rate"], name: "idx_composite_active_success", where: "(active = true)"
    t.index ["active", "usage_count"], name: "idx_composite_active_usage"
    t.index ["category_id", "active"], name: "index_composite_patterns_on_category_id_and_active"
    t.index ["category_id"], name: "index_composite_patterns_on_category_id"
    t.index ["name"], name: "index_composite_patterns_on_name"
    t.index ["operator", "active"], name: "idx_composite_operator_active"
    t.index ["operator"], name: "index_composite_patterns_on_operator"
    t.index ["pattern_ids"], name: "idx_composite_pattern_ids_gin", using: :gin
    t.index ["pattern_ids"], name: "index_composite_patterns_on_pattern_ids", using: :gin
    t.index ["success_rate", "usage_count"], name: "idx_composite_performance", where: "(active = true)"
  end

  create_table "conflict_resolutions", force: :cascade do |t|
    t.bigint "sync_conflict_id", null: false
    t.string "action", null: false
    t.jsonb "before_state", default: {}
    t.jsonb "after_state", default: {}
    t.jsonb "changes_made", default: {}
    t.boolean "undoable", default: true
    t.boolean "undone", default: false
    t.datetime "undone_at"
    t.bigint "undone_by_resolution_id"
    t.string "resolved_by"
    t.string "resolution_method"
    t.text "notes"
    t.datetime "created_at", null: false
    t.datetime "updated_at", null: false
    t.index ["action"], name: "index_conflict_resolutions_on_action"
    t.index ["after_state"], name: "index_conflict_resolutions_on_after_state", using: :gin
    t.index ["before_state"], name: "index_conflict_resolutions_on_before_state", using: :gin
    t.index ["created_at"], name: "index_conflict_resolutions_on_created_at"
    t.index ["sync_conflict_id", "undone"], name: "index_conflict_resolutions_on_sync_conflict_id_and_undone"
    t.index ["sync_conflict_id"], name: "index_conflict_resolutions_on_sync_conflict_id"
    t.index ["undone"], name: "index_conflict_resolutions_on_undone"
    t.index ["undone_by_resolution_id"], name: "index_conflict_resolutions_on_undone_by_resolution_id"
  end

  create_table "email_accounts", force: :cascade do |t|
    t.string "provider", null: false
    t.string "email", null: false
    t.text "encrypted_password"
    t.text "encrypted_settings"
    t.string "bank_name", null: false
    t.boolean "active", default: true, null: false
    t.datetime "created_at", null: false
    t.datetime "updated_at", null: false
    t.index ["active", "bank_name"], name: "index_email_accounts_on_active_and_bank_name"
    t.index ["active"], name: "index_email_accounts_on_active"
    t.index ["bank_name"], name: "index_email_accounts_on_bank_name"
    t.index ["email"], name: "index_email_accounts_on_email", unique: true
  end

  create_table "expenses", force: :cascade do |t|
    t.decimal "amount", precision: 10, scale: 2, null: false
    t.string "description"
    t.datetime "transaction_date", null: false
    t.string "merchant_name"
    t.integer "email_account_id", null: false
    t.integer "category_id"
    t.text "raw_email_content"
    t.text "parsed_data"
    t.string "status", default: "pending", null: false
    t.datetime "created_at", null: false
    t.datetime "updated_at", null: false
    t.string "bank_name"
    t.integer "currency", default: 0, null: false
    t.text "email_body"
    t.string "merchant_normalized"
    t.boolean "auto_categorized", default: false
    t.float "categorization_confidence"
    t.string "categorization_method"
    t.datetime "categorized_at"
    t.string "categorized_by"
    t.float "ml_confidence"
    t.text "ml_confidence_explanation"
    t.integer "ml_suggested_category_id"
    t.datetime "ml_last_corrected_at", precision: nil
    t.integer "ml_correction_count", default: 0
    t.integer "lock_version", default: 0, null: false
    t.datetime "deleted_at"
    t.integer "deleted_by_id"
    t.index "EXTRACT(hour FROM transaction_date), EXTRACT(dow FROM transaction_date)", name: "idx_expenses_hour_dow"
    t.index "EXTRACT(year FROM transaction_date), EXTRACT(month FROM transaction_date)", name: "idx_expenses_year_month", where: "(deleted_at IS NULL)", comment: "For monthly/yearly aggregations"
    t.index ["amount"], name: "idx_expenses_amount_brin", using: :brin
    t.index ["auto_categorized", "categorization_confidence", "created_at"], name: "idx_auto_categorized_tracking", where: "(auto_categorized = true)"
<<<<<<< HEAD
    t.index ["auto_categorized", "categorization_confidence"], name: "idx_expenses_auto_categorized", where: "((auto_categorized = true) AND (deleted_at IS NULL))", comment: "For tracking auto-categorization performance"
    t.index ["bank_name", "transaction_date", "amount"], name: "idx_expenses_bank_reconciliation", where: "(deleted_at IS NULL)", comment: "For bank statement reconciliation"
    t.index ["category_id", "created_at", "merchant_normalized"], name: "idx_expenses_uncategorized_optimized", order: { created_at: :desc }, where: "(category_id IS NULL)", comment: "Optimized index for finding uncategorized expenses"
    t.index ["category_id", "merchant_normalized", "transaction_date"], name: "idx_expenses_uncategorized", where: "((category_id IS NULL) AND (deleted_at IS NULL))", comment: "For finding uncategorized expenses"
    t.index ["category_id", "transaction_date", "amount"], name: "idx_expenses_category_analysis", where: "(deleted_at IS NULL)", comment: "For category-based analytics and reporting"
    t.index ["category_id", "transaction_date"], name: "idx_expenses_category_date", where: "((category_id IS NOT NULL) AND (deleted_at IS NULL))"
    t.index ["currency", "transaction_date"], name: "idx_expenses_currency_date", where: "(deleted_at IS NULL)", comment: "For multi-currency reporting"
    t.index ["email_account_id", "amount", "transaction_date", "merchant_name"], name: "idx_expenses_duplicate_detection", comment: "For detecting potential duplicate transactions"
=======
    t.index ["auto_categorized", "categorization_confidence"], name: "idx_on_auto_categorized_categorization_confidence_98abf3d147"
    t.index ["bank_name", "transaction_date"], name: "index_expenses_on_bank_name_and_transaction_date"
    t.index ["categorization_method"], name: "index_expenses_on_categorization_method"
    t.index ["categorized_at"], name: "index_expenses_on_categorized_at"
    t.index ["categorized_by"], name: "index_expenses_on_categorized_by"
    t.index ["category_id", "created_at", "merchant_normalized"], name: "idx_expenses_uncategorized_optimized", order: { created_at: :desc }, where: "(category_id IS NULL)", comment: "Optimized index for finding uncategorized expenses"
    t.index ["category_id", "created_at"], name: "idx_uncategorized_expenses", where: "(category_id IS NULL)"
    t.index ["category_id", "merchant_normalized"], name: "index_expenses_on_category_id_and_merchant_normalized"
    t.index ["category_id", "transaction_date", "amount"], name: "index_expenses_uncategorized", where: "(category_id IS NULL)"
    t.index ["category_id", "transaction_date"], name: "index_expenses_on_category_id_and_transaction_date"
    t.index ["category_id"], name: "index_expenses_on_category_id"
    t.index ["created_at", "transaction_date"], name: "index_expenses_on_created_and_transaction_date"
    t.index ["currency"], name: "index_expenses_on_currency"
>>>>>>> 984077b0
    t.index ["email_account_id", "amount", "transaction_date"], name: "index_expenses_on_account_amount_date_for_duplicates"
    t.index ["email_account_id", "status", "transaction_date", "amount"], name: "idx_expenses_account_status_date_amount"
    t.index ["email_account_id", "transaction_date", "amount", "merchant_name", "category_id", "status"], name: "idx_expenses_list_covering", where: "(deleted_at IS NULL)"
    t.index ["email_account_id", "transaction_date", "category_id"], name: "idx_expenses_filter_primary", where: "(deleted_at IS NULL)"
    t.index ["email_account_id", "transaction_date", "deleted_at"], name: "idx_expenses_primary_filter", where: "(deleted_at IS NULL)", comment: "Primary index for common filtering operations"
    t.index ["email_account_id", "transaction_date"], name: "idx_expenses_uncategorized_new", where: "((category_id IS NULL) AND (deleted_at IS NULL))"
    t.index ["merchant_name"], name: "idx_expenses_merchant_trgm_new", opclass: :gin_trgm_ops, where: "(deleted_at IS NULL)", using: :gin
    t.index ["merchant_normalized", "category_id"], name: "idx_expenses_merchant_category", where: "(merchant_normalized IS NOT NULL)"
    t.index ["merchant_normalized"], name: "idx_expenses_merchant_search", opclass: :gin_trgm_ops, where: "((merchant_normalized IS NOT NULL) AND (deleted_at IS NULL))", using: :gin, comment: "Trigram index for merchant name fuzzy search"
    t.index ["merchant_normalized"], name: "index_expenses_on_merchant_normalized_trgm", opclass: :gin_trgm_ops, using: :gin
    t.index ["status", "created_at"], name: "idx_expenses_status_tracking", where: "(deleted_at IS NULL)", comment: "For tracking pending/processed expenses"
    t.index ["status", "email_account_id", "created_at"], name: "idx_expenses_status_account", where: "(deleted_at IS NULL)"
  end

  create_table "failed_broadcast_stores", force: :cascade do |t|
    t.string "channel_name", null: false
    t.string "target_type", null: false
    t.bigint "target_id", null: false
    t.json "data", null: false
    t.string "priority", default: "medium", null: false
    t.string "error_type", null: false
    t.text "error_message", null: false
    t.datetime "failed_at", null: false
    t.integer "retry_count", default: 0, null: false
    t.string "sidekiq_job_id"
    t.datetime "recovered_at"
    t.text "recovery_notes"
    t.datetime "created_at", null: false
    t.datetime "updated_at", null: false
    t.index ["channel_name", "priority"], name: "idx_failed_broadcasts_channel_priority"
    t.index ["error_type"], name: "idx_failed_broadcasts_error_type"
    t.index ["failed_at", "recovered_at"], name: "idx_failed_broadcasts_status"
    t.index ["sidekiq_job_id"], name: "idx_failed_broadcasts_job_id", unique: true
    t.index ["target_type", "target_id"], name: "idx_failed_broadcasts_target"
  end

  create_table "merchant_aliases", force: :cascade do |t|
    t.string "raw_name", null: false
    t.string "normalized_name", null: false
    t.bigint "canonical_merchant_id"
    t.float "confidence", default: 1.0
    t.integer "match_count", default: 0
    t.datetime "last_seen_at"
    t.datetime "created_at", null: false
    t.datetime "updated_at", null: false
    t.index "lower((normalized_name)::text)", name: "idx_merchant_aliases_normalized_lower"
    t.index ["canonical_merchant_id", "confidence", "match_count"], name: "idx_merchant_alias_confidence", where: "(confidence >= (0.8)::double precision)"
    t.index ["canonical_merchant_id", "confidence"], name: "index_merchant_aliases_on_canonical_merchant_id_and_confidence"
    t.index ["canonical_merchant_id"], name: "index_merchant_aliases_on_canonical_merchant_id"
    t.index ["normalized_name"], name: "idx_merchant_alias_trgm", opclass: :gin_trgm_ops, using: :gin
    t.index ["normalized_name"], name: "index_merchant_aliases_on_normalized_name", opclass: :gin_trgm_ops, using: :gin
    t.index ["raw_name"], name: "index_merchant_aliases_on_raw_name"
  end

  create_table "parsing_rules", force: :cascade do |t|
    t.string "bank_name", null: false
    t.text "email_pattern"
    t.string "amount_pattern", null: false
    t.string "date_pattern", null: false
    t.string "merchant_pattern"
    t.string "description_pattern"
    t.boolean "active", default: true, null: false
    t.datetime "created_at", null: false
    t.datetime "updated_at", null: false
    t.index ["active"], name: "index_parsing_rules_on_active"
    t.index ["bank_name", "active"], name: "index_parsing_rules_on_bank_name_and_active"
    t.index ["bank_name"], name: "index_parsing_rules_on_bank_name"
  end

  create_table "pattern_feedbacks", force: :cascade do |t|
    t.bigint "categorization_pattern_id"
    t.bigint "expense_id"
    t.bigint "category_id"
    t.boolean "was_correct"
    t.float "confidence_score"
    t.string "feedback_type"
    t.jsonb "context_data", default: {}
    t.datetime "created_at", null: false
    t.datetime "updated_at", null: false
    t.index ["categorization_pattern_id", "created_at"], name: "idx_feedbacks_pattern_time"
    t.index ["categorization_pattern_id", "was_correct", "created_at"], name: "idx_feedback_pattern_performance"
    t.index ["categorization_pattern_id", "was_correct"], name: "idx_feedbacks_pattern_correct"
    t.index ["categorization_pattern_id", "was_correct"], name: "idx_on_categorization_pattern_id_was_correct_e615042861"
    t.index ["categorization_pattern_id"], name: "index_pattern_feedbacks_on_categorization_pattern_id"
    t.index ["category_id", "created_at", "feedback_type"], name: "idx_feedbacks_category_created_type"
    t.index ["category_id", "was_correct", "created_at"], name: "idx_feedback_category_stats"
    t.index ["category_id", "was_correct", "created_at"], name: "idx_feedbacks_category_correct_created"
    t.index ["category_id"], name: "index_pattern_feedbacks_on_category_id"
    t.index ["created_at", "feedback_type"], name: "idx_feedbacks_created_type"
    t.index ["created_at", "was_correct", "feedback_type"], name: "idx_feedback_analytics_optimized", order: { created_at: :desc }, comment: "Optimized index for feedback analytics and performance tracking"
    t.index ["created_at", "was_correct"], name: "idx_feedback_analytics"
    t.index ["created_at"], name: "index_pattern_feedbacks_on_created_at"
    t.index ["expense_id", "categorization_pattern_id"], name: "idx_feedbacks_expense_pattern", unique: true
    t.index ["expense_id", "created_at"], name: "idx_feedbacks_expense_created"
    t.index ["expense_id", "feedback_type", "created_at"], name: "idx_feedbacks_expense_type_created"
    t.index ["expense_id"], name: "index_pattern_feedbacks_on_expense_id"
    t.index ["feedback_type", "created_at"], name: "idx_feedback_type_recent", where: "((feedback_type)::text = ANY ((ARRAY['correction'::character varying, 'corrected'::character varying])::text[]))"
  end

  create_table "pattern_learning_events", force: :cascade do |t|
    t.bigint "expense_id"
    t.bigint "category_id"
    t.string "pattern_used"
    t.boolean "was_correct"
    t.float "confidence_score"
    t.jsonb "context_data", default: {}
    t.datetime "created_at", null: false
    t.datetime "updated_at", null: false
    t.string "event_type"
    t.jsonb "metadata", default: {}
    t.index ["category_id", "created_at"], name: "idx_learning_events_category_time"
    t.index ["category_id", "pattern_used", "created_at"], name: "idx_learning_category_pattern_created"
    t.index ["category_id"], name: "index_pattern_learning_events_on_category_id"
    t.index ["confidence_score", "was_correct"], name: "idx_learning_confidence", where: "(confidence_score IS NOT NULL)"
    t.index ["created_at", "category_id", "event_type"], name: "idx_learning_created_category_type"
    t.index ["created_at", "was_correct", "category_id"], name: "idx_learning_created_correct_category"
    t.index ["created_at"], name: "index_pattern_learning_events_on_created_at"
    t.index ["event_type", "created_at"], name: "index_pattern_learning_events_on_event_type_and_created_at"
    t.index ["event_type"], name: "index_pattern_learning_events_on_event_type"
    t.index ["expense_id"], name: "index_pattern_learning_events_on_expense_id"
    t.index ["pattern_used", "was_correct", "created_at"], name: "idx_learning_events_analysis"
    t.index ["pattern_used"], name: "index_pattern_learning_events_on_pattern_used"
    t.index ["was_correct", "created_at"], name: "idx_learning_correct_created"
    t.index ["was_correct", "created_at"], name: "idx_learning_events_correct_time"
    t.index ["was_correct"], name: "index_pattern_learning_events_on_was_correct"
  end

  create_table "processed_emails", force: :cascade do |t|
    t.string "message_id", null: false
    t.bigint "email_account_id", null: false
    t.datetime "processed_at", null: false
    t.string "uid"
    t.text "subject"
    t.string "from_address"
    t.datetime "created_at", null: false
    t.datetime "updated_at", null: false
    t.index ["email_account_id"], name: "index_processed_emails_on_email_account_id"
    t.index ["message_id", "email_account_id"], name: "idx_processed_emails_unique", unique: true
    t.index ["processed_at"], name: "index_processed_emails_on_processed_at"
  end

  create_table "solid_queue_blocked_executions", force: :cascade do |t|
    t.bigint "job_id", null: false
    t.string "queue_name", null: false
    t.integer "priority", default: 0, null: false
    t.string "concurrency_key", null: false
    t.datetime "expires_at", null: false
    t.datetime "created_at", null: false
    t.index ["concurrency_key", "priority", "job_id"], name: "index_solid_queue_blocked_executions_for_release"
    t.index ["expires_at", "concurrency_key"], name: "index_solid_queue_blocked_executions_for_maintenance"
    t.index ["job_id"], name: "index_solid_queue_blocked_executions_on_job_id", unique: true
  end

  create_table "solid_queue_claimed_executions", force: :cascade do |t|
    t.bigint "job_id", null: false
    t.bigint "process_id"
    t.datetime "created_at", null: false
    t.index ["job_id"], name: "index_solid_queue_claimed_executions_on_job_id", unique: true
    t.index ["process_id", "job_id"], name: "index_solid_queue_claimed_executions_on_process_id_and_job_id"
  end

  create_table "solid_queue_failed_executions", force: :cascade do |t|
    t.bigint "job_id", null: false
    t.text "error"
    t.datetime "created_at", null: false
    t.index ["job_id"], name: "index_solid_queue_failed_executions_on_job_id", unique: true
  end

  create_table "solid_queue_jobs", force: :cascade do |t|
    t.string "queue_name", null: false
    t.string "class_name", null: false
    t.text "arguments"
    t.integer "priority", default: 0, null: false
    t.string "active_job_id"
    t.datetime "scheduled_at"
    t.datetime "finished_at"
    t.string "concurrency_key"
    t.datetime "created_at", null: false
    t.datetime "updated_at", null: false
    t.index ["active_job_id"], name: "index_solid_queue_jobs_on_active_job_id"
    t.index ["class_name"], name: "index_solid_queue_jobs_on_class_name"
    t.index ["finished_at"], name: "index_solid_queue_jobs_on_finished_at"
    t.index ["queue_name", "finished_at"], name: "index_solid_queue_jobs_for_filtering"
    t.index ["scheduled_at", "finished_at"], name: "index_solid_queue_jobs_for_alerting"
  end

  create_table "solid_queue_pauses", force: :cascade do |t|
    t.string "queue_name", null: false
    t.datetime "created_at", null: false
    t.index ["queue_name"], name: "index_solid_queue_pauses_on_queue_name", unique: true
  end

  create_table "solid_queue_processes", force: :cascade do |t|
    t.string "kind", null: false
    t.datetime "last_heartbeat_at", null: false
    t.bigint "supervisor_id"
    t.integer "pid", null: false
    t.string "hostname"
    t.text "metadata"
    t.datetime "created_at", null: false
    t.string "name", null: false
    t.index ["last_heartbeat_at"], name: "index_solid_queue_processes_on_last_heartbeat_at"
    t.index ["name", "supervisor_id"], name: "index_solid_queue_processes_on_name_and_supervisor_id", unique: true
    t.index ["supervisor_id"], name: "index_solid_queue_processes_on_supervisor_id"
  end

  create_table "solid_queue_ready_executions", force: :cascade do |t|
    t.bigint "job_id", null: false
    t.string "queue_name", null: false
    t.integer "priority", default: 0, null: false
    t.datetime "created_at", null: false
    t.index ["job_id"], name: "index_solid_queue_ready_executions_on_job_id", unique: true
    t.index ["priority", "job_id"], name: "index_solid_queue_poll_all"
    t.index ["queue_name", "priority", "job_id"], name: "index_solid_queue_poll_by_queue"
  end

  create_table "solid_queue_recurring_executions", force: :cascade do |t|
    t.bigint "job_id", null: false
    t.string "task_key", null: false
    t.datetime "run_at", null: false
    t.datetime "created_at", null: false
    t.index ["job_id"], name: "index_solid_queue_recurring_executions_on_job_id", unique: true
    t.index ["task_key", "run_at"], name: "index_solid_queue_recurring_executions_on_task_key_and_run_at", unique: true
  end

  create_table "solid_queue_recurring_tasks", force: :cascade do |t|
    t.string "key", null: false
    t.string "schedule", null: false
    t.string "command", limit: 2048
    t.string "class_name"
    t.text "arguments"
    t.string "queue_name"
    t.integer "priority", default: 0
    t.boolean "static", default: true, null: false
    t.text "description"
    t.datetime "created_at", null: false
    t.datetime "updated_at", null: false
    t.index ["key"], name: "index_solid_queue_recurring_tasks_on_key", unique: true
    t.index ["static"], name: "index_solid_queue_recurring_tasks_on_static"
  end

  create_table "solid_queue_scheduled_executions", force: :cascade do |t|
    t.bigint "job_id", null: false
    t.string "queue_name", null: false
    t.integer "priority", default: 0, null: false
    t.datetime "scheduled_at", null: false
    t.datetime "created_at", null: false
    t.index ["job_id"], name: "index_solid_queue_scheduled_executions_on_job_id", unique: true
    t.index ["scheduled_at", "priority", "job_id"], name: "index_solid_queue_dispatch_all"
  end

  create_table "solid_queue_semaphores", force: :cascade do |t|
    t.string "key", null: false
    t.integer "value", default: 1, null: false
    t.datetime "expires_at", null: false
    t.datetime "created_at", null: false
    t.datetime "updated_at", null: false
    t.index ["expires_at"], name: "index_solid_queue_semaphores_on_expires_at"
    t.index ["key", "value"], name: "index_solid_queue_semaphores_on_key_and_value"
    t.index ["key"], name: "index_solid_queue_semaphores_on_key", unique: true
  end

  create_table "sync_conflicts", force: :cascade do |t|
    t.bigint "existing_expense_id", null: false
    t.bigint "new_expense_id"
    t.bigint "sync_session_id", null: false
    t.string "conflict_type", null: false
    t.decimal "similarity_score", precision: 5, scale: 2
    t.jsonb "conflict_data", default: {}
    t.jsonb "differences", default: {}
    t.string "status", default: "pending", null: false
    t.string "resolution_action"
    t.jsonb "resolution_data", default: {}
    t.datetime "resolved_at"
    t.string "resolved_by"
    t.text "notes"
    t.integer "priority", default: 0
    t.boolean "bulk_resolvable", default: true
    t.datetime "created_at", null: false
    t.datetime "updated_at", null: false
    t.index ["conflict_data"], name: "index_sync_conflicts_on_conflict_data", using: :gin
    t.index ["conflict_type"], name: "index_sync_conflicts_on_conflict_type"
    t.index ["differences"], name: "index_sync_conflicts_on_differences", using: :gin
    t.index ["existing_expense_id"], name: "index_sync_conflicts_on_existing_expense_id"
    t.index ["new_expense_id"], name: "index_sync_conflicts_on_new_expense_id"
    t.index ["priority"], name: "index_sync_conflicts_on_priority"
    t.index ["resolved_at"], name: "index_sync_conflicts_on_resolved_at"
    t.index ["similarity_score"], name: "index_sync_conflicts_on_similarity_score"
    t.index ["status", "conflict_type"], name: "index_sync_conflicts_on_status_and_conflict_type"
    t.index ["status"], name: "index_sync_conflicts_on_status"
    t.index ["sync_session_id", "status"], name: "index_sync_conflicts_on_sync_session_id_and_status"
    t.index ["sync_session_id"], name: "index_sync_conflicts_on_sync_session_id"
  end

  create_table "sync_metrics", force: :cascade do |t|
    t.bigint "sync_session_id", null: false
    t.bigint "email_account_id"
    t.string "metric_type", null: false
    t.decimal "duration", precision: 10, scale: 3
    t.integer "emails_processed", default: 0
    t.boolean "success", default: true
    t.string "error_type"
    t.text "error_message"
    t.jsonb "metadata", default: {}
    t.datetime "started_at", null: false
    t.datetime "completed_at"
    t.datetime "created_at", null: false
    t.datetime "updated_at", null: false
    t.index ["completed_at"], name: "index_sync_metrics_on_completed_at"
    t.index ["email_account_id", "metric_type"], name: "index_sync_metrics_on_email_account_id_and_metric_type"
    t.index ["email_account_id"], name: "index_sync_metrics_on_email_account_id"
    t.index ["error_type"], name: "index_sync_metrics_on_error_type"
    t.index ["metadata"], name: "index_sync_metrics_on_metadata", using: :gin
    t.index ["metric_type", "started_at"], name: "index_sync_metrics_on_metric_type_and_started_at"
    t.index ["metric_type", "success", "started_at"], name: "index_sync_metrics_dashboard"
    t.index ["metric_type"], name: "index_sync_metrics_on_metric_type"
    t.index ["started_at", "completed_at"], name: "index_sync_metrics_on_started_at_and_completed_at"
    t.index ["started_at"], name: "index_sync_metrics_on_started_at"
    t.index ["success", "metric_type"], name: "index_sync_metrics_on_success_and_metric_type"
    t.index ["sync_session_id", "metric_type"], name: "index_sync_metrics_on_sync_session_id_and_metric_type"
    t.index ["sync_session_id"], name: "index_sync_metrics_on_sync_session_id"
  end

  create_table "sync_session_accounts", force: :cascade do |t|
    t.bigint "sync_session_id", null: false
    t.bigint "email_account_id", null: false
    t.string "status", default: "pending", null: false
    t.integer "total_emails", default: 0
    t.integer "processed_emails", default: 0
    t.integer "detected_expenses", default: 0
    t.text "last_error"
    t.datetime "created_at", null: false
    t.datetime "updated_at", null: false
    t.string "job_id"
    t.integer "lock_version", default: 0, null: false
    t.index ["email_account_id"], name: "index_sync_session_accounts_on_email_account_id"
    t.index ["job_id"], name: "index_sync_session_accounts_on_job_id"
    t.index ["status"], name: "index_sync_session_accounts_on_status"
    t.index ["sync_session_id"], name: "index_sync_session_accounts_on_sync_session_id"
  end

  create_table "sync_sessions", force: :cascade do |t|
    t.string "status", default: "pending", null: false
    t.integer "total_emails", default: 0
    t.integer "processed_emails", default: 0
    t.integer "detected_expenses", default: 0
    t.integer "errors_count", default: 0
    t.datetime "started_at"
    t.datetime "completed_at"
    t.text "error_details"
    t.datetime "created_at", null: false
    t.datetime "updated_at", null: false
    t.text "job_ids", default: "[]"
    t.integer "lock_version", default: 0, null: false
    t.string "session_token"
    t.jsonb "metadata", default: {}
    t.index ["created_at"], name: "index_sync_sessions_on_created_at"
    t.index ["metadata"], name: "index_sync_sessions_on_metadata", using: :gin
    t.index ["session_token"], name: "index_sync_sessions_on_session_token", unique: true
    t.index ["status"], name: "index_sync_sessions_on_status"
  end

  create_table "user_category_preferences", force: :cascade do |t|
    t.bigint "email_account_id"
    t.bigint "category_id"
    t.string "context_type"
    t.string "context_value"
    t.integer "preference_weight", default: 1
    t.integer "usage_count", default: 0
    t.datetime "created_at", null: false
    t.datetime "updated_at", null: false
    t.index ["category_id"], name: "index_user_category_preferences_on_category_id"
    t.index ["context_type", "context_value", "category_id"], name: "idx_user_prefs_merchant_lookup", where: "((context_type)::text = 'merchant'::text)", comment: "Optimized index for merchant preference lookups"
    t.index ["context_type", "context_value", "preference_weight"], name: "idx_user_prefs_context_weight"
    t.index ["context_type", "context_value"], name: "idx_user_prefs_context"
    t.index ["email_account_id", "context_type", "context_value", "preference_weight"], name: "idx_user_pref_lookup"
    t.index ["email_account_id", "context_type", "context_value"], name: "idx_on_email_account_id_context_type_context_value_b40292993e"
    t.index ["email_account_id"], name: "index_user_category_preferences_on_email_account_id"
    t.index ["preference_weight", "usage_count"], name: "idx_user_pref_priority", where: "(preference_weight >= 5)"
  end

  add_foreign_key "budgets", "categories"
  add_foreign_key "budgets", "email_accounts"
  add_foreign_key "bulk_operation_items", "bulk_operations"
  add_foreign_key "bulk_operation_items", "categories", column: "new_category_id"
  add_foreign_key "bulk_operation_items", "categories", column: "previous_category_id"
  add_foreign_key "bulk_operation_items", "expenses"
  add_foreign_key "bulk_operations", "categories", column: "target_category_id"
  add_foreign_key "categories", "categories", column: "parent_id"
  add_foreign_key "categorization_patterns", "categories"
  add_foreign_key "composite_patterns", "categories"
  add_foreign_key "conflict_resolutions", "conflict_resolutions", column: "undone_by_resolution_id"
  add_foreign_key "conflict_resolutions", "sync_conflicts"
  add_foreign_key "expenses", "categories"
  add_foreign_key "expenses", "email_accounts"
  add_foreign_key "merchant_aliases", "canonical_merchants"
  add_foreign_key "pattern_feedbacks", "categories"
  add_foreign_key "pattern_feedbacks", "categorization_patterns"
  add_foreign_key "pattern_feedbacks", "expenses"
  add_foreign_key "pattern_learning_events", "categories"
  add_foreign_key "pattern_learning_events", "expenses"
  add_foreign_key "processed_emails", "email_accounts"
  add_foreign_key "solid_queue_blocked_executions", "solid_queue_jobs", column: "job_id", on_delete: :cascade
  add_foreign_key "solid_queue_claimed_executions", "solid_queue_jobs", column: "job_id", on_delete: :cascade
  add_foreign_key "solid_queue_failed_executions", "solid_queue_jobs", column: "job_id", on_delete: :cascade
  add_foreign_key "solid_queue_ready_executions", "solid_queue_jobs", column: "job_id", on_delete: :cascade
  add_foreign_key "solid_queue_recurring_executions", "solid_queue_jobs", column: "job_id", on_delete: :cascade
  add_foreign_key "solid_queue_scheduled_executions", "solid_queue_jobs", column: "job_id", on_delete: :cascade
  add_foreign_key "sync_conflicts", "expenses", column: "existing_expense_id"
  add_foreign_key "sync_conflicts", "expenses", column: "new_expense_id"
  add_foreign_key "sync_conflicts", "sync_sessions"
  add_foreign_key "sync_metrics", "email_accounts"
  add_foreign_key "sync_metrics", "sync_sessions"
  add_foreign_key "sync_session_accounts", "email_accounts"
  add_foreign_key "sync_session_accounts", "sync_sessions"
  add_foreign_key "user_category_preferences", "categories"
  add_foreign_key "user_category_preferences", "email_accounts"
end<|MERGE_RESOLUTION|>--- conflicted
+++ resolved
@@ -10,11 +10,8 @@
 #
 # It's strongly recommended that you check this file into your version control system.
 
-<<<<<<< HEAD
 ActiveRecord::Schema[8.0].define(version: 2025_08_14_015048) do
-=======
-ActiveRecord::Schema[8.0].define(version: 2025_08_13_235428) do
->>>>>>> 984077b0
+
   # These are extensions that must be enabled in order to support this database
   enable_extension "pg_catalog.plpgsql"
   enable_extension "pg_trgm"
@@ -305,16 +302,6 @@
     t.index "EXTRACT(year FROM transaction_date), EXTRACT(month FROM transaction_date)", name: "idx_expenses_year_month", where: "(deleted_at IS NULL)", comment: "For monthly/yearly aggregations"
     t.index ["amount"], name: "idx_expenses_amount_brin", using: :brin
     t.index ["auto_categorized", "categorization_confidence", "created_at"], name: "idx_auto_categorized_tracking", where: "(auto_categorized = true)"
-<<<<<<< HEAD
-    t.index ["auto_categorized", "categorization_confidence"], name: "idx_expenses_auto_categorized", where: "((auto_categorized = true) AND (deleted_at IS NULL))", comment: "For tracking auto-categorization performance"
-    t.index ["bank_name", "transaction_date", "amount"], name: "idx_expenses_bank_reconciliation", where: "(deleted_at IS NULL)", comment: "For bank statement reconciliation"
-    t.index ["category_id", "created_at", "merchant_normalized"], name: "idx_expenses_uncategorized_optimized", order: { created_at: :desc }, where: "(category_id IS NULL)", comment: "Optimized index for finding uncategorized expenses"
-    t.index ["category_id", "merchant_normalized", "transaction_date"], name: "idx_expenses_uncategorized", where: "((category_id IS NULL) AND (deleted_at IS NULL))", comment: "For finding uncategorized expenses"
-    t.index ["category_id", "transaction_date", "amount"], name: "idx_expenses_category_analysis", where: "(deleted_at IS NULL)", comment: "For category-based analytics and reporting"
-    t.index ["category_id", "transaction_date"], name: "idx_expenses_category_date", where: "((category_id IS NOT NULL) AND (deleted_at IS NULL))"
-    t.index ["currency", "transaction_date"], name: "idx_expenses_currency_date", where: "(deleted_at IS NULL)", comment: "For multi-currency reporting"
-    t.index ["email_account_id", "amount", "transaction_date", "merchant_name"], name: "idx_expenses_duplicate_detection", comment: "For detecting potential duplicate transactions"
-=======
     t.index ["auto_categorized", "categorization_confidence"], name: "idx_on_auto_categorized_categorization_confidence_98abf3d147"
     t.index ["bank_name", "transaction_date"], name: "index_expenses_on_bank_name_and_transaction_date"
     t.index ["categorization_method"], name: "index_expenses_on_categorization_method"
@@ -328,7 +315,6 @@
     t.index ["category_id"], name: "index_expenses_on_category_id"
     t.index ["created_at", "transaction_date"], name: "index_expenses_on_created_and_transaction_date"
     t.index ["currency"], name: "index_expenses_on_currency"
->>>>>>> 984077b0
     t.index ["email_account_id", "amount", "transaction_date"], name: "index_expenses_on_account_amount_date_for_duplicates"
     t.index ["email_account_id", "status", "transaction_date", "amount"], name: "idx_expenses_account_status_date_amount"
     t.index ["email_account_id", "transaction_date", "amount", "merchant_name", "category_id", "status"], name: "idx_expenses_list_covering", where: "(deleted_at IS NULL)"
