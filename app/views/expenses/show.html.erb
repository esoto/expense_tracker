--- conflicted
+++ resolved
@@ -124,19 +124,6 @@
         </div>
       </div>
     </div>
-<<<<<<< HEAD
-=======
-
-    <!-- Notes Section -->
-    <% if @expense.notes.present? %>
-    <div class="mt-6 pt-6 border-t border-slate-200">
-      <label class="block text-sm font-medium text-slate-700 mb-2">Notas</label>
-      <div class="bg-slate-50 rounded-lg p-4">
-        <p class="text-slate-900"><%= simple_format(@expense.notes) %></p>
-      </div>
-    </div>
-    <% end %>
->>>>>>> 382a0691
   </div>
 
   <!-- Metadata -->
