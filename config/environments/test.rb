--- conflicted
+++ resolved
@@ -23,11 +23,7 @@
 
   # Show full error reports.
   config.consider_all_requests_local = true
-<<<<<<< HEAD
   config.cache_store = :memory_store, { size: 32.megabytes }
-=======
-  config.cache_store = :memory_store
->>>>>>> 428fc532
 
   # Render exception templates for rescuable exceptions and raise for other exceptions.
   config.action_dispatch.show_exceptions = :rescuable
