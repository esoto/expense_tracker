source "https://rubygems.org"

# Bundle edge Rails instead: gem "rails", github: "rails/rails", branch: "main"
gem "rails", "~> 8.0.2"
# The modern asset pipeline for Rails [https://github.com/rails/propshaft]
gem "propshaft"
# Use postgresql as the database for Active Record
gem "pg", "~> 1.1"
# Use the Puma web server [https://github.com/puma/puma]
gem "puma", ">= 5.0"
# Use JavaScript with ESM import maps [https://github.com/rails/importmap-rails]
gem "importmap-rails"
# Hotwire's SPA-like page accelerator [https://turbo.hotwired.dev]
gem "turbo-rails"
# Hotwire's modest JavaScript framework [https://stimulus.hotwired.dev]
gem "stimulus-rails"
# Use Tailwind CSS [https://github.com/rails/tailwindcss-rails]
gem "tailwindcss-rails"
# Build JSON APIs with ease [https://github.com/rails/jbuilder]
gem "jbuilder"

# Use Active Model has_secure_password [https://guides.rubyonrails.org/active_model_basics.html#securepassword]
gem "bcrypt", "~> 3.1.7"

# Email processing and parsing
gem "mail"
gem "net-imap"

# Authentication and API
gem "jwt"

# Rate limiting and security
gem "rack-attack"

# Date and text parsing
gem "chronic"

# CSV support for Ruby 3.4+
gem "csv"

# Charts and visualization
gem "chartkick"
gem "groupdate"

# Pagination
gem "kaminari"

# Bulk insert for performance
gem "activerecord-import"

# Windows does not include zoneinfo files, so bundle the tzinfo-data gem
gem "tzinfo-data", platforms: %i[ windows jruby ]

# Use the database-backed adapters for Rails.cache, Active Job, and Action Cable
gem "solid_cache"
gem "solid_queue"
gem "solid_cable"

# Background job processing for broadcast reliability
gem "sidekiq"

# Concurrent programming support for batch collection
gem "concurrent-ruby"

# Redis connection pooling for analytics
gem "connection_pool"
gem "redis"

# Reduces boot times through caching; required in config/boot.rb
gem "bootsnap", require: false

# Deploy this application anywhere as a Docker container [https://kamal-deploy.org]
gem "kamal", require: false

# Add HTTP asset caching/compression and X-Sendfile acceleration to Puma [https://github.com/basecamp/thruster/]
gem "thruster", require: false

# Use Active Storage variants [https://guides.rubyonrails.org/active_storage_overview.html#transforming-images]
# gem "image_processing", "~> 1.2"

group :development, :test do
  # See https://guides.rubyonrails.org/debugging_rails_applications.html#debugging-with-the-debug-gem
  gem "debug", platforms: %i[ mri windows ], require: "debug/prelude"

  # Static analysis for security vulnerabilities [https://brakemanscanner.org/]
  gem "brakeman", require: false

  # Omakase Ruby styling [https://github.com/rails/rubocop-rails-omakase/]
  gem "rubocop-rails-omakase", require: false

  # Test data factories
  gem "factory_bot_rails"

  # Spring preloader for faster test startup
  gem "spring"
  gem "spring-commands-rspec"

  # Performance testing and profiling
  gem "memory_profiler"
  gem "benchmark-ips"
end

group :development do
  # Use console on exceptions pages [https://github.com/rails/web-console]
  gem "web-console"
end

group :test do
  # Use system testing [https://guides.rubyonrails.org/testing.html#system-testing]
  gem "capybara"
  gem "selenium-webdriver"

  # Modern browser automation with Chrome DevTools Protocol
  gem "cuprite"

  # External HTTP request mocking for IMAP and API testing
  gem "webmock"
  gem "vcr"

  # Parallel test execution
  gem "parallel_tests"

  # Performance and benchmarking
  gem "rspec-benchmark"

  # JSON response testing
  gem "json_spec"

  # Database cleaning strategies
  gem "database_cleaner-active_record"

  # ActionCable testing support
  gem "action-cable-testing"

  # Enhanced collection matchers
  gem "rspec-collection_matchers"

  # Background job testing utilities
  gem "rspec-sidekiq" # Will adapt for Solid Queue
end

gem "rspec-rails", "~> 8.0"

gem "simplecov", "~> 0.22.0", group: :test

gem "shoulda-matchers", "~> 6.5", group: :test
gem "rails-controller-testing", group: :test

gem "rails_best_practices", "~> 1.23", group: :development

<<<<<<< HEAD
# Categorization improvement dependencies
group :categorization do
  gem "fuzzy-string-match", "~> 1.0"
  gem "redis", "~> 5.0"
  gem "redis-namespace", "~> 1.10"
  gem "connection_pool", "~> 2.4"
  gem "hiredis", "~> 0.6"
  gem "concurrent-ruby", "~> 1.2"  # Thread-safe data structures and utilities
end
=======
gem "fakeredis", "~> 0.9.2", group: :test, github: "guilleiguaran/fakeredis"
>>>>>>> 428fc532
<|MERGE_RESOLUTION|>--- conflicted
+++ resolved
@@ -148,16 +148,12 @@
 
 gem "rails_best_practices", "~> 1.23", group: :development
 
-<<<<<<< HEAD
 # Categorization improvement dependencies
 group :categorization do
   gem "fuzzy-string-match", "~> 1.0"
-  gem "redis", "~> 5.0"
   gem "redis-namespace", "~> 1.10"
-  gem "connection_pool", "~> 2.4"
   gem "hiredis", "~> 0.6"
-  gem "concurrent-ruby", "~> 1.2"  # Thread-safe data structures and utilities
+  # concurrent-ruby and connection_pool already defined above
 end
-=======
-gem "fakeredis", "~> 0.9.2", group: :test, github: "guilleiguaran/fakeredis"
->>>>>>> 428fc532
+
+gem "fakeredis", "~> 0.9.2", group: :test, github: "guilleiguaran/fakeredis"