--- conflicted
+++ resolved
@@ -12,7 +12,6 @@
     <div class="flex items-center justify-between mb-4">
       <h2 class="text-lg font-semibold text-slate-900">Sincronización de Correos</h2>
       <% if @last_sync_info[:has_running_jobs] %>
-<<<<<<< HEAD
         <div class="flex items-center text-teal-700">
           <svg class="animate-spin -ml-1 mr-2 h-4 w-4" xmlns="http://www.w3.org/2000/svg" fill="none" viewBox="0 0 24 24">
             <circle class="opacity-25" cx="12" cy="12" r="10" stroke="currentColor" stroke-width="4"></circle>
@@ -20,15 +19,6 @@
           </svg>
           <span class="text-sm font-medium">Sincronizando...</span>
         </div>
-=======
-      <div class="flex items-center text-teal-600">
-        <svg class="animate-spin -ml-1 mr-2 h-4 w-4" xmlns="http://www.w3.org/2000/svg" fill="none" viewBox="0 0 24 24">
-          <circle class="opacity-25" cx="12" cy="12" r="10" stroke="currentColor" stroke-width="4"></circle>
-          <path class="opacity-75" fill="currentColor" d="M4 12a8 8 0 018-8V0C5.373 0 0 5.373 0 12h4zm2 5.291A7.962 7.962 0 014 12H0c0 3.042 1.135 5.824 3 7.938l3-2.647z"></path>
-        </svg>
-        <span class="text-sm font-medium">Sincronizando...</span>
-      </div>
->>>>>>> d5d4fdf7
       <% end %>
     </div>
 
@@ -36,7 +26,6 @@
       <!-- Sync All Button -->
       <div class="space-y-4">
         <%= form_with url: sync_emails_expenses_path, method: :post, local: true, class: "space-y-4" do |form| %>
-<<<<<<< HEAD
           <div class="flex flex-col space-y-2">
             <%= form.submit "Sincronizar Todos los Correos",
                 class: "w-full bg-teal-700 hover:bg-teal-800 text-white font-medium py-2 px-4 rounded-lg transition-colors duration-200 #{@last_sync_info[:has_running_jobs] ? 'opacity-50 cursor-not-allowed' : ''}",
@@ -56,27 +45,6 @@
                 <%= form_with url: sync_emails_expenses_path, method: :post, local: true, class: "flex items-center space-x-2" do |form| %>
                   <%= form.hidden_field :email_account_id, value: account.id %>
                   <%= form.submit account.display_name.truncate(30),
-=======
-        <div class="flex flex-col space-y-2">
-          <%= form.submit "Sincronizar Todos los Correos",
-                class: "w-full bg-teal-700 hover:bg-teal-800 text-white font-medium py-2 px-4 rounded-lg shadow-sm transition-colors duration-200 #{@last_sync_info[:has_running_jobs] ? 'opacity-50 cursor-not-allowed' : ''}",
-                disabled: @last_sync_info[:has_running_jobs] %>
-          <p class="text-xs text-slate-600">
-            Busca nuevos gastos en todas las cuentas de correo activas
-          </p>
-        </div>
-        <% end %>
-
-        <% if @email_accounts.any? %>
-        <!-- Individual Account Sync -->
-        <div class="border-t pt-4">
-          <h3 class="text-sm font-medium text-slate-700 mb-2">Sincronizar cuenta individual:</h3>
-          <div class="space-y-2">
-            <% @email_accounts.each do |account| %>
-            <%= form_with url: sync_emails_expenses_path, method: :post, local: true, class: "flex items-center space-x-2" do |form| %>
-            <%= form.hidden_field :email_account_id, value: account.id %>
-            <%= form.submit account.display_name.truncate(30),
->>>>>>> d5d4fdf7
                       class: "text-sm bg-slate-100 hover:bg-slate-200 text-slate-700 py-1 px-3 rounded transition-colors duration-200 #{@last_sync_info[:has_running_jobs] ? 'opacity-50 cursor-not-allowed' : ''}",
                       disabled: @last_sync_info[:has_running_jobs] %>
             <% end %>
@@ -84,7 +52,6 @@
           </div>
         </div>
         <% else %>
-<<<<<<< HEAD
           <div class="border-t pt-4">
             <div class="bg-amber-50 border border-amber-200 rounded-lg p-4">
               <div class="flex">
@@ -99,21 +66,6 @@
                     <%= link_to "Configurar cuenta", email_accounts_path, class: "font-medium underline" %>
                   </p>
                 </div>
-=======
-        <div class="border-t pt-4">
-          <div class="bg-amber-50 border border-amber-200 rounded-lg p-4">
-            <div class="flex">
-              <div class="flex-shrink-0">
-                <svg class="h-5 w-5 text-amber-400" xmlns="http://www.w3.org/2000/svg" viewBox="0 0 20 20" fill="currentColor">
-                  <path fill-rule="evenodd" d="M8.257 3.099c.765-1.36 2.722-1.36 3.486 0l5.58 9.92c.75 1.334-.213 2.98-1.742 2.98H4.42c-1.53 0-2.493-1.646-1.743-2.98l5.58-9.92zM11 13a1 1 0 11-2 0 1 1 0 012 0zm-1-8a1 1 0 00-1 1v3a1 1 0 002 0V6a1 1 0 00-1-1z" clip-rule="evenodd" />
-                </svg>
-              </div>
-              <div class="ml-3">
-                <p class="text-sm text-amber-800">
-                  No hay cuentas de correo configuradas.
-                  <%= link_to "Configurar cuenta", email_accounts_path, class: "font-medium underline" %>
-                </p>
->>>>>>> d5d4fdf7
               </div>
             </div>
           </div>
@@ -125,7 +77,6 @@
       <div class="space-y-4">
         <h3 class="text-sm font-medium text-slate-700">Estado de sincronización:</h3>
         <% if @email_accounts.any? %>
-<<<<<<< HEAD
           <div class="space-y-3">
             <% @email_accounts.each do |account| %>
               <div class="flex items-center justify-between p-3 bg-slate-50 rounded-lg">
@@ -158,17 +109,6 @@
                       <span class="text-xs text-slate-600">Sin datos</span>
                     </div>
                   <% end %>
-=======
-        <div class="space-y-3">
-          <% @email_accounts.each do |account| %>
-          <div class="flex items-center justify-between p-3 bg-slate-50 rounded-lg">
-            <div class="flex items-center space-x-3">
-              <div class="flex-shrink-0">
-                <div class="w-8 h-8 <%= account.bank_name == 'BAC' ? 'bg-teal-100' : 'bg-slate-100' %> rounded-full flex items-center justify-center">
-                  <span class="text-xs font-bold <%= account.bank_name == 'BAC' ? 'text-teal-700' : 'text-slate-600' %>">
-                    <%= account.bank_name.first %>
-                  </span>
->>>>>>> d5d4fdf7
                 </div>
               </div>
               <div>
@@ -197,7 +137,6 @@
           <% end %>
         </div>
         <% else %>
-<<<<<<< HEAD
           <p class="text-sm text-slate-600">No hay cuentas de correo configuradas.</p>
         <% end %>
 
@@ -212,21 +151,6 @@
                 <%= @last_sync_info[:running_job_count] %> sincronización<%= 'es' if @last_sync_info[:running_job_count] != 1 %> en progreso
               </span>
             </div>
-=======
-        <p class="text-sm text-slate-600">No hay cuentas de correo configuradas.</p>
-        <% end %>
-
-        <% if @last_sync_info[:has_running_jobs] %>
-        <div class="bg-teal-50 border border-teal-200 rounded-lg p-3">
-          <div class="flex items-center">
-            <svg class="animate-spin h-4 w-4 text-teal-600 mr-2" xmlns="http://www.w3.org/2000/svg" fill="none" viewBox="0 0 24 24">
-              <circle class="opacity-25" cx="12" cy="12" r="10" stroke="currentColor" stroke-width="4"></circle>
-              <path class="opacity-75" fill="currentColor" d="M4 12a8 8 0 018-8V0C5.373 0 0 5.373 0 12h4zm2 5.291A7.962 7.962 0 014 12H0c0 3.042 1.135 5.824 3 7.938l3-2.647z"></path>
-            </svg>
-            <span class="text-sm text-teal-800">
-              <%= @last_sync_info[:running_job_count] %> sincronización<%= 'es' if @last_sync_info[:running_job_count] != 1 %> en progreso
-            </span>
->>>>>>> d5d4fdf7
           </div>
         </div>
         <% end %>
@@ -338,7 +262,6 @@
       <h2 class="text-lg font-semibold text-slate-900 mb-4">Comercios con Más Gastos</h2>
       <div class="space-y-3">
         <% @top_merchants.each_with_index do |(merchant, amount), index| %>
-<<<<<<< HEAD
           <div class="flex items-center justify-between p-3 bg-slate-50 rounded-lg">
             <div class="flex items-center space-x-3">
               <div class="flex-shrink-0 w-8 h-8 bg-teal-100 rounded-full flex items-center justify-center">
@@ -347,14 +270,6 @@
               <span class="font-medium text-slate-900"><%= merchant.truncate(30) %></span>
             </div>
             <span class="font-bold text-slate-900">₡<%= number_with_delimiter(amount.to_i) %></span>
-=======
-        <div class="flex items-center justify-between p-3 bg-slate-50 rounded-lg">
-          <div class="flex items-center space-x-3">
-            <div class="flex-shrink-0 w-8 h-8 bg-teal-100 rounded-full flex items-center justify-center">
-              <span class="text-sm font-bold text-teal-700"><%= index + 1 %></span>
-            </div>
-            <span class="font-medium text-slate-900"><%= (merchant || "Sin comercio").truncate(30) %></span>
->>>>>>> d5d4fdf7
           </div>
           <span class="font-bold text-slate-900">₡<%= number_with_delimiter(amount.to_i) %></span>
         </div>
@@ -367,7 +282,6 @@
       <h2 class="text-lg font-semibold text-slate-900 mb-4">Gastos por Banco</h2>
       <div class="space-y-3">
         <% @bank_totals.each do |bank, amount| %>
-<<<<<<< HEAD
           <div class="flex items-center justify-between p-3 bg-slate-50 rounded-lg">
             <div class="flex items-center space-x-3">
               <div class="flex-shrink-0 w-8 h-8 <%= bank == 'BAC' ? 'bg-teal-100' : 'bg-slate-100' %> rounded-full flex items-center justify-center">
@@ -378,16 +292,6 @@
               <span class="font-medium text-slate-900"><%= bank %></span>
             </div>
             <span class="font-bold text-slate-900">₡<%= number_with_delimiter(amount.to_i) %></span>
-=======
-        <div class="flex items-center justify-between p-3 bg-slate-50 rounded-lg">
-          <div class="flex items-center space-x-3">
-            <div class="flex-shrink-0 w-8 h-8 <%= bank == 'BAC' ? 'bg-rose-100' : 'bg-amber-100' %> rounded-full flex items-center justify-center">
-              <span class="text-sm font-bold <%= bank == 'BAC' ? 'text-rose-600' : 'text-amber-700' %>">
-                <%= bank == 'BAC' ? 'B' : 'M' %>
-              </span>
-            </div>
-            <span class="font-medium text-slate-900"><%= bank %></span>
->>>>>>> d5d4fdf7
           </div>
           <span class="font-bold text-slate-900">₡<%= number_with_delimiter(amount.to_i) %></span>
         </div>
@@ -401,17 +305,12 @@
     <div class="px-6 py-4 border-b border-slate-200">
       <div class="flex items-center justify-between">
         <h2 class="text-lg font-semibold text-slate-900">Gastos Recientes</h2>
-<<<<<<< HEAD
         <%= link_to "Ver todos", expenses_path, class: "text-teal-700 hover:text-teal-800 text-sm font-medium" %>
-=======
-        <%= link_to "Ver todos", expenses_path, class: "text-teal-600 hover:text-teal-800 text-sm font-medium" %>
->>>>>>> d5d4fdf7
       </div>
     </div>
     <div class="p-6">
       <div class="space-y-4">
         <% @recent_expenses.first(5).each do |expense| %>
-<<<<<<< HEAD
           <div class="flex items-center justify-between p-4 bg-slate-50 rounded-lg hover:bg-slate-100 transition-colors">
             <div class="flex items-center space-x-4">
               <div class="flex-shrink-0">
@@ -433,34 +332,12 @@
                   <%= expense.category&.name || "Sin categoría" %> •
                   <%= expense.bank_name %>
                 </p>
-=======
-        <div class="flex items-center justify-between p-4 bg-slate-50 rounded-lg hover:bg-slate-100 transition-colors">
-          <div class="flex items-center space-x-4">
-            <div class="flex-shrink-0">
-              <% if expense.category %>
-              <div class="w-10 h-10 rounded-full flex items-center justify-center text-white font-bold shadow-sm" style="background-color: <%= expense.category.color %>;">
-                <%= expense.category.name.first %>
-              </div>
-              <% else %>
-              <div class="w-10 h-10 rounded-full bg-slate-400 flex items-center justify-center text-white font-bold">
-                ?
->>>>>>> d5d4fdf7
               </div>
               <% end %>
             </div>
-<<<<<<< HEAD
             <div class="text-right">
               <p class="font-bold text-slate-900"><%= currency_symbol(expense) %><%= number_with_delimiter(expense.amount.to_i) %></p>
               <p class="text-xs text-slate-500"><%= format_datetime(expense.created_at) %></p>
-=======
-            <div>
-              <p class="font-medium text-slate-900"><%= expense.merchant_name || "Sin comercio" %></p>
-              <p class="text-sm text-slate-600">
-                <%= expense.transaction_date.strftime("%d/%m/%Y") %> •
-                <%= expense.category_name || "Sin categoría" %> •
-                <%= expense.bank_name %>
-              </p>
->>>>>>> d5d4fdf7
             </div>
           </div>
           <div class="text-right">
