--- conflicted
+++ resolved
@@ -10,11 +10,7 @@
 #
 # It's strongly recommended that you check this file into your version control system.
 
-<<<<<<< HEAD
 ActiveRecord::Schema[8.0].define(version: 2025_08_11_210806) do
-=======
-ActiveRecord::Schema[8.0].define(version: 2025_08_09_014004) do
->>>>>>> 428fc532
   # These are extensions that must be enabled in order to support this database
   enable_extension "pg_catalog.plpgsql"
   enable_extension "pg_trgm"
@@ -59,7 +55,6 @@
     t.index ["parent_id"], name: "index_categories_on_parent_id"
   end
 
-<<<<<<< HEAD
   create_table "categorization_patterns", force: :cascade do |t|
     t.bigint "category_id", null: false
     t.string "pattern_type", null: false
@@ -118,9 +113,6 @@
     t.index ["pattern_ids"], name: "index_composite_patterns_on_pattern_ids", using: :gin
     t.index ["success_rate", "usage_count"], name: "idx_composite_performance", where: "(active = true)"
   end
-
-=======
->>>>>>> 428fc532
   create_table "conflict_resolutions", force: :cascade do |t|
     t.bigint "sync_conflict_id", null: false
     t.string "action", null: false
@@ -223,7 +215,6 @@
     t.index ["target_type", "target_id"], name: "idx_failed_broadcasts_target"
   end
 
-<<<<<<< HEAD
   create_table "merchant_aliases", force: :cascade do |t|
     t.string "raw_name", null: false
     t.string "normalized_name", null: false
@@ -238,9 +229,6 @@
     t.index ["normalized_name"], name: "index_merchant_aliases_on_normalized_name", opclass: :gin_trgm_ops, using: :gin
     t.index ["raw_name"], name: "index_merchant_aliases_on_raw_name"
   end
-
-=======
->>>>>>> 428fc532
   create_table "parsing_rules", force: :cascade do |t|
     t.string "bank_name", null: false
     t.text "email_pattern"
@@ -533,11 +521,8 @@
   end
 
   add_foreign_key "categories", "categories", column: "parent_id"
-<<<<<<< HEAD
   add_foreign_key "categorization_patterns", "categories"
   add_foreign_key "composite_patterns", "categories"
-=======
->>>>>>> 428fc532
   add_foreign_key "conflict_resolutions", "conflict_resolutions", column: "undone_by_resolution_id"
   add_foreign_key "conflict_resolutions", "sync_conflicts"
   add_foreign_key "expenses", "categories"
